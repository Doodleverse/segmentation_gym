--- conflicted
+++ resolved
@@ -642,11 +642,7 @@
                     l = remove_small_objects(lstack[:,:,kk].astype('uint8')>0, np.pi*(FILTER_VALUE**2))
                     l = remove_small_holes(lstack[:,:,kk].astype('uint8')>0, np.pi*(FILTER_VALUE**2))
                     lstack[:,:,kk] = np.round(l).astype(np.uint8)
-<<<<<<< HEAD
-                    # del l
-=======
                     #del l
->>>>>>> 1ccde41c
 
             datadict={}
             datadict['arr_0'] = im.astype(np.uint8)
